--- conflicted
+++ resolved
@@ -47,10 +47,6 @@
 		// check component directory
 		LOG4CPP_INFO( logger, "Looking for components in " << sComponentDir );
 		using namespace boost::filesystem;
-<<<<<<< HEAD
-		path compPath( sComponentDir.c_str() );
-		if ( !exists( compPath ) )
-=======
 #if BOOST_FILESYSTEM_VERSION == 3
 		path compPath( sComponentDir.c_str() );
 #else
@@ -58,7 +54,6 @@
 #endif
 		if ( !exists( compPath ) ){
 			LOG4CPP_ERROR(logger, "Component directory does not exist" )
->>>>>>> 874f28f4
 			UBITRACK_THROW( "Component directory \"" + sComponentDir + "\" does not exist" );
 		}
 		
@@ -82,15 +77,6 @@
 			//path p(libsnames[i]);
 			//p = compPath / p;
 			// check if file of suitable extension
-<<<<<<< HEAD
-			if ( exists( p ) && !is_directory( p ) && p.filename().string().size() >= compSuffix.size() &&
-				 !p.filename().string().compare( p.filename().string().size() - compSuffix.size(), compSuffix.size(), compSuffix ) )
-			{
-				LOG4CPP_INFO( logger, "Loading driver: " << p.filename() );
-				std::string sCompPath;
-				sCompPath = p.string();
-
-=======
 #if BOOST_FILESYSTEM_VERSION == 3
 			//if ( exists( p ) && !is_directory( p ) && p.leaf().string().size() >= compSuffix.size() &&
 			//	 !p.leaf().string().compare( p.leaf().string().size() - compSuffix.size(), compSuffix.size(), compSuffix ) )
@@ -99,7 +85,7 @@
 				 !p.leaf().compare( p.leaf().size() - compSuffix.size(), compSuffix.size(), compSuffix ) )
 #endif
 			{
-				LOG4CPP_INFO( logger, "Loading driver: " << p.leaf() );
+				LOG4CPP_INFO( logger, "Loading driver: " << p.filename() );
 
 				std::string sCompPath;
 #if BOOST_FILESYSTEM_VERSION == 3
@@ -108,7 +94,6 @@
 #else
 				sCompPath = p.native_file_string();
 #endif
->>>>>>> 874f28f4
 				lt_dlhandle tmp = lt_dlopenext( sCompPath.c_str() );
 				if ( tmp == 0 )
 				{
