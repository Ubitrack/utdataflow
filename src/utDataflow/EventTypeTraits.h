/*
 * Ubitrack - Library for Ubiquitous Tracking
 * Copyright 2006, Technische Universitaet Muenchen, and individual
 * contributors as indicated by the @authors tag. See the
 * copyright.txt in the distribution for a full listing of individual
 * contributors.
 *
 * This is free software; you can redistribute it and/or modify it
 * under the terms of the GNU Lesser General Public License as
 * published by the Free Software Foundation; either version 2.1 of
 * the License, or (at your option) any later version.
 *
 * This software is distributed in the hope that it will be useful,
 * but WITHOUT ANY WARRANTY; without even the implied warranty of
 * MERCHANTABILITY or FITNESS FOR A PARTICULAR PURPOSE. See the GNU
 * Lesser General Public License for more details.
 *
 * You should have received a copy of the GNU Lesser General Public
 * License along with this software; if not, write to the Free
 * Software Foundation, Inc., 51 Franklin St, Fifth Floor, Boston, MA
 * 02110-1301 USA, or see the FSF site: http://www.fsf.org.
 */

/**
 * @ingroup dataflow_framework
 * @file
 * Traits for event types. Can be specialized for other event types.
 * The traits tell for each type
 * - how the get the event queue priority
 * - the maximum queue length for events of that type
 *
 * @author Daniel Pustka <daniel.pustka@in.tum.de>
 */

#ifndef __Ubitrack_Dataflow_EventTypeTraits_INCLUDED__
#define __Ubitrack_Dataflow_EventTypeTraits_INCLUDED__

#include <utMeasurement/Timestamp.h>
#include <utMeasurement/Measurement.h>

namespace Ubitrack { namespace Dataflow {

/** default maximum queue length for all data types */
static const int g_defaultMaxQueueLength = 
#ifdef MAXIMUM_EVENTQUEUE_LENGTH
	MAXIMUM_EVENTQUEUE_LENGTH;
#else
	7; // 7 is the default, if not overriden by compiler options
#endif

/**
 * \internal
 * Defines how to extract the priority out of a data type.
 * By default, take the current time.
 */
template< typename T >
struct EventTypeTraits
{
	unsigned long long getPriority( const T& m) const
<<<<<<< HEAD
	//{ return Measurement::now(); }
=======
	{ return Measurement::now(); }
	
	int getMaxQueueLength() const
	{ return g_defaultMaxQueueLength; }
};

// traits that tell the event queue how to treat measurements
// PaF: Before this was in the Measurement.h of utCore
// since the core is now indepentend of the dataflow this had to move somewhere else

/**
 * \internal
 * Defines how to extract the priority out of a data type.
 * For measurements, take the measurement time.
 */
template< typename T >
struct EventTypeTraits< Measurement::Measurement< T > >
{
	unsigned long long getPriority( const Measurement::Measurement< T >& m ) const
>>>>>>> c7a572c2
	{ return m.time(); }

	int getMaxQueueLength() const
	{ return g_defaultMaxQueueLength; }
};

/**
 * \internal
 * Button events may not be dropped.
 */
template<>
struct EventTypeTraits< Measurement::Button >
{
	unsigned long long getPriority( const Measurement::Button& m ) const
	{ return m.time(); }

	int getMaxQueueLength() const
	{ return -1; } // unlimited queue length
};

} } // namespace Ubitrack::Dataflow

#endif<|MERGE_RESOLUTION|>--- conflicted
+++ resolved
@@ -57,9 +57,6 @@
 struct EventTypeTraits
 {
 	unsigned long long getPriority( const T& m) const
-<<<<<<< HEAD
-	//{ return Measurement::now(); }
-=======
 	{ return Measurement::now(); }
 	
 	int getMaxQueueLength() const
@@ -79,7 +76,6 @@
 struct EventTypeTraits< Measurement::Measurement< T > >
 {
 	unsigned long long getPriority( const Measurement::Measurement< T >& m ) const
->>>>>>> c7a572c2
 	{ return m.time(); }
 
 	int getMaxQueueLength() const
